{
  "name": "docs",
  "version": "0.0.0",
  "private": true,
  "scripts": {
    "docusaurus": "docusaurus",
    "start": "docusaurus start",
    "build": "docusaurus build",
    "swizzle": "docusaurus swizzle",
    "deploy": "docusaurus deploy",
    "clear": "docusaurus clear",
    "serve": "docusaurus serve",
    "write-translations": "docusaurus write-translations",
    "write-heading-ids": "docusaurus write-heading-ids"
  },
  "dependencies": {
<<<<<<< HEAD
    "@docusaurus/core": "^3.4.0",
    "@docusaurus/preset-classic": "^3.4.0",
    "@mdx-js/react": "^3.0.1",
    "clsx": "^2.1.1",
    "docusaurus-lunr-search": "^3.4.0",
    "docusaurus-plugin-moonwave": "^1.1.2",
    "react": "^18.3.1",
    "react-dom": "^18.3.1"
=======
    "@docusaurus/core": "^2.3.1",
    "@docusaurus/preset-classic": "^2.3.1",
    "@mdx-js/react": "^1.6.21",
    "clsx": "^1.1.1",
    "docusaurus-lunr-search": "^2.3.2",
    "docusaurus-plugin-moonwave": "^1.1.3",
    "react": "^17.0.1",
    "react-dom": "^17.0.1",
    "remark-admonitions": "^1.2.1"
>>>>>>> 628107fd
  },
  "browserslist": {
    "production": [
      ">0.5%",
      "not dead",
      "not op_mini all"
    ],
    "development": [
      "last 1 chrome version",
      "last 1 firefox version",
      "last 1 safari version"
    ]
  }
}<|MERGE_RESOLUTION|>--- conflicted
+++ resolved
@@ -14,26 +14,14 @@
     "write-heading-ids": "docusaurus write-heading-ids"
   },
   "dependencies": {
-<<<<<<< HEAD
     "@docusaurus/core": "^3.4.0",
     "@docusaurus/preset-classic": "^3.4.0",
     "@mdx-js/react": "^3.0.1",
     "clsx": "^2.1.1",
     "docusaurus-lunr-search": "^3.4.0",
-    "docusaurus-plugin-moonwave": "^1.1.2",
+    "docusaurus-plugin-moonwave": "^1.1.3",
     "react": "^18.3.1",
     "react-dom": "^18.3.1"
-=======
-    "@docusaurus/core": "^2.3.1",
-    "@docusaurus/preset-classic": "^2.3.1",
-    "@mdx-js/react": "^1.6.21",
-    "clsx": "^1.1.1",
-    "docusaurus-lunr-search": "^2.3.2",
-    "docusaurus-plugin-moonwave": "^1.1.3",
-    "react": "^17.0.1",
-    "react-dom": "^17.0.1",
-    "remark-admonitions": "^1.2.1"
->>>>>>> 628107fd
   },
   "browserslist": {
     "production": [
